--- conflicted
+++ resolved
@@ -8,18 +8,12 @@
 	],
 	"missingEnvVarName": "'{0}' no puede resolverse porque no se asignó nombre de variable de entorno. ",
 	"configNotFound": "'{0}' puede no resolverse porque la configuración '{1}' no fué encontrada. ",
-<<<<<<< HEAD
-=======
 	"configNoString": "\"{0}\" no se puede resolver porque \"{1}\" es un valor estructurado.",
->>>>>>> 8647b7c1
 	"missingConfigName": "'{0}' no puede resolverse porque no tiene asignado un nombre de configuración . ",
 	"noValueForCommand": "{0} ' no se puede resolver porque el comando no tiene ningún valor.",
 	"canNotFindFolder": "' {0} ' no se puede resolver. No existe la carpeta ' {1} '.",
 	"canNotResolveWorkspaceFolderMultiRoot": "'{0}' no puede ser resuelto en un espacio de trabajo multicarpeta. Defina el alcance de esta variable utilizando ':' y un nombre de carpeta del espacio de trabajo. ",
-<<<<<<< HEAD
-=======
 	"canNotResolveWorkspaceFolder": "\"{0}\" no se puede resolver. Abra una carpeta.",
->>>>>>> 8647b7c1
 	"canNotResolveFile": "'{0}' no puede resolver. Por favor, abra un editor.",
 	"canNotResolveLineNumber": "' {0} ' no se puede resolver. Asegúrese de tener una línea seleccionada en el editor activo.",
 	"canNotResolveSelectedText": "' {0} ' no se puede resolver. Asegúrese de tener un texto seleccionado en el editor activo."
