/*---------------------------------------------------------------------------------------------
 *  Copyright (c) Microsoft Corporation. All rights reserved.
 *  Licensed under the MIT License. See License.txt in the project root for license information.
 *--------------------------------------------------------------------------------------------*/

'use strict';

import nls = require('vs/nls');
import * as path from 'path';
import * as pfs from 'vs/base/node/pfs';
import * as errors from 'vs/base/common/errors';
import { assign } from 'vs/base/common/objects';
import { IDisposable, dispose } from 'vs/base/common/lifecycle';
import { flatten, distinct } from 'vs/base/common/arrays';
import { extract, buffer } from 'vs/base/node/zip';
import { TPromise } from 'vs/base/common/winjs.base';
import {
	IExtensionManagementService, IExtensionGalleryService, ILocalExtension,
	IGalleryExtension, IExtensionManifest, IGalleryMetadata,
	InstallExtensionEvent, DidInstallExtensionEvent, DidUninstallExtensionEvent, LocalExtensionType,
	StatisticType,
	IExtensionIdentifier
} from 'vs/platform/extensionManagement/common/extensionManagement';
import { getGalleryExtensionIdFromLocal, getIdAndVersionFromLocalExtensionId, adoptToGalleryExtensionId, areSameExtensions, getGalleryExtensionId } from 'vs/platform/extensionManagement/common/extensionManagementUtil';
import { localizeManifest } from '../common/extensionNls';
import { IEnvironmentService } from 'vs/platform/environment/common/environment';
import { Limiter } from 'vs/base/common/async';
import Event, { Emitter } from 'vs/base/common/event';
import * as semver from 'semver';
import { groupBy, values } from 'vs/base/common/collections';
import URI from 'vs/base/common/uri';
import { IChoiceService, Severity } from 'vs/platform/message/common/message';

const SystemExtensionsRoot = path.normalize(path.join(URI.parse(require.toUrl('')).fsPath, '..', 'extensions'));
const INSTALL_ERROR_OBSOLETE = 'obsolete';
const INSTALL_ERROR_GALLERY = 'gallery';
const INSTALL_ERROR_LOCAL = 'local';

function parseManifest(raw: string): TPromise<{ manifest: IExtensionManifest; metadata: IGalleryMetadata; }> {
	return new TPromise((c, e) => {
		try {
			const manifest = JSON.parse(raw);
			const metadata = manifest.__metadata || null;
			delete manifest.__metadata;
			c({ manifest, metadata });
		} catch (err) {
			e(new Error(nls.localize('invalidManifest', "Extension invalid: package.json is not a JSON file.")));
		}
	});
}

export function validateLocalExtension(zipPath: string): TPromise<IExtensionManifest> {
	return buffer(zipPath, 'extension/package.json')
		.then(buffer => parseManifest(buffer.toString('utf8')))
		.then(({ manifest }) => TPromise.as(manifest));
}

function readManifest(extensionPath: string): TPromise<{ manifest: IExtensionManifest; metadata: IGalleryMetadata; }> {
	const promises = [
		pfs.readFile(path.join(extensionPath, 'package.json'), 'utf8')
			.then(raw => parseManifest(raw)),
		pfs.readFile(path.join(extensionPath, 'package.nls.json'), 'utf8')
			.then(null, err => err.code !== 'ENOENT' ? TPromise.wrapError<string>(err) : '{}')
			.then(raw => JSON.parse(raw))
	];

	return TPromise.join<any>(promises).then(([{ manifest, metadata }, translations]) => {
		return {
			manifest: localizeManifest(manifest, translations),
			metadata
		};
	});
}

interface InstallableExtension {
	zipPath: string;
	id: string;
	metadata: IGalleryMetadata;
	current?: ILocalExtension;
}

export class ExtensionManagementService implements IExtensionManagementService {

	_serviceBrand: any;

	private extensionsPath: string;
	private obsoletePath: string;
	private obsoleteFileLimiter: Limiter<void>;
	private disposables: IDisposable[] = [];

	private _onInstallExtension = new Emitter<InstallExtensionEvent>();
	onInstallExtension: Event<InstallExtensionEvent> = this._onInstallExtension.event;

	private _onDidInstallExtension = new Emitter<DidInstallExtensionEvent>();
	onDidInstallExtension: Event<DidInstallExtensionEvent> = this._onDidInstallExtension.event;

	private _onUninstallExtension = new Emitter<IExtensionIdentifier>();
	onUninstallExtension: Event<IExtensionIdentifier> = this._onUninstallExtension.event;

	private _onDidUninstallExtension = new Emitter<DidUninstallExtensionEvent>();
	onDidUninstallExtension: Event<DidUninstallExtensionEvent> = this._onDidUninstallExtension.event;

	constructor(
		@IEnvironmentService environmentService: IEnvironmentService,
		@IChoiceService private choiceService: IChoiceService,
		@IExtensionGalleryService private galleryService: IExtensionGalleryService
	) {
		this.extensionsPath = environmentService.extensionsPath;
		this.obsoletePath = path.join(this.extensionsPath, '.obsolete');
		this.obsoleteFileLimiter = new Limiter(1);
	}

	install(zipPath: string): TPromise<void> {
		zipPath = path.resolve(zipPath);

<<<<<<< HEAD
		return validate(zipPath).then<void>(manifest => {
			const identifier = { id: getLocalExtensionIdFromManifest(manifest) };
=======
		return validateLocalExtension(zipPath).then<void>(manifest => {
			const id = getLocalExtensionIdFromManifest(manifest);
>>>>>>> 38589d41

			return this.isObsolete(identifier.id).then(isObsolete => {
				if (isObsolete) {
					return TPromise.wrapError(new Error(nls.localize('restartCodeLocal', "Please restart Code before reinstalling {0}.", manifest.displayName || manifest.name)));
				}

				this._onInstallExtension.fire({ identifier, zipPath });

				return this.galleryService.query({ names: [getGalleryExtensionId(manifest.publisher, manifest.name)], pageSize: 1 })
					.then(galleryResult => {
						const galleryExtension = galleryResult.firstPage[0];
						const metadata = galleryExtension ? <IGalleryMetadata>{ id: galleryExtension.identifier.uuid, publisherDisplayName: galleryExtension.publisherDisplayName, publisherId: galleryExtension.publisherId } : null;
						return this.installExtension({ zipPath, id: identifier.id, metadata })
							.then(
							local => this._onDidInstallExtension.fire({ identifier, zipPath, local }),
							error => { this._onDidInstallExtension.fire({ identifier, zipPath, error }); return TPromise.wrapError(error); }
							);
					});

			});
		});
	}

	installFromGallery(extension: IGalleryExtension): TPromise<void> {
		return this.prepareAndCollectExtensionsToInstall(extension)
			.then(extensionsToInstall => this.downloadAndInstallExtensions(extensionsToInstall)
				.then(local => this.onDidInstallExtensions(extensionsToInstall, local)));
	}

	private prepareAndCollectExtensionsToInstall(extension: IGalleryExtension): TPromise<IGalleryExtension[]> {
		this.onInstallExtensions([extension]);
		return this.collectExtensionsToInstall(extension)
			.then(
			extensionsToInstall => this.checkForObsolete(extensionsToInstall)
				.then(
				extensionsToInstall => {
					if (extensionsToInstall.length > 1) {
						this.onInstallExtensions(extensionsToInstall.slice(1));
					}
					return extensionsToInstall;
				},
				error => this.onDidInstallExtensions([extension], null, INSTALL_ERROR_OBSOLETE, error)
				),
			error => this.onDidInstallExtensions([extension], null, INSTALL_ERROR_GALLERY, error)
			);
	}

	private downloadAndInstallExtensions(extensions: IGalleryExtension[]): TPromise<ILocalExtension[]> {
		return this.getInstalled(LocalExtensionType.User)
			.then(installed => TPromise.join(extensions.map(extensionToInstall => this.downloadInstallableExtension(extensionToInstall, installed)))
				.then(
				installableExtensions => TPromise.join(installableExtensions.map(installableExtension => this.installExtension(installableExtension)))
					.then(null, error => this.rollback(extensions).then(() => this.onDidInstallExtensions(extensions, null, INSTALL_ERROR_LOCAL, error))),
				error => this.onDidInstallExtensions(extensions, null, INSTALL_ERROR_GALLERY, error)));
	}

	private collectExtensionsToInstall(extension: IGalleryExtension): TPromise<IGalleryExtension[]> {
		return this.galleryService.loadCompatibleVersion(extension)
			.then(extensionToInstall => this.galleryService.getAllDependencies(extension)
				.then(allDependencies => this.filterDependenciesToInstall(extension, allDependencies))
				.then(dependenciesToInstall => [extensionToInstall, ...dependenciesToInstall]));
	}

	private checkForObsolete(extensionsToInstall: IGalleryExtension[]): TPromise<IGalleryExtension[]> {
		return this.filterObsolete(...extensionsToInstall.map(i => getLocalExtensionIdFromGallery(i, i.version)))
			.then(obsolete => obsolete.length ? TPromise.wrapError<IGalleryExtension[]>(new Error(nls.localize('restartCodeGallery', "Please restart Code before reinstalling."))) : extensionsToInstall);
	}

	private downloadInstallableExtension(extension: IGalleryExtension, installed: ILocalExtension[]): TPromise<InstallableExtension> {
		const current = installed.filter(i => i.identifier.uuid === extension.identifier.uuid)[0];
		const id = getLocalExtensionIdFromGallery(extension, extension.version);
		const metadata = <IGalleryMetadata>{
			id: extension.identifier.uuid,
			publisherId: extension.publisherId,
			publisherDisplayName: extension.publisherDisplayName,
		};
		return this.galleryService.download(extension)
			.then(zipPath => validate(zipPath).then(() => (<InstallableExtension>{ zipPath, id, metadata, current })));
	}

	private rollback(extensions: IGalleryExtension[]): TPromise<void> {
		return this.filterOutUninstalled(extensions)
			.then(installed => TPromise.join(installed.map(local => this.uninstallExtension(local.identifier))))
			.then(() => null, () => null);
	}

	private onInstallExtensions(extensions: IGalleryExtension[]): void {
		for (const extension of extensions) {
			const id = getLocalExtensionIdFromGallery(extension, extension.version);
			this._onInstallExtension.fire({ identifier: { id, uuid: extension.identifier.uuid }, gallery: extension });
		}
	}

	private onDidInstallExtensions(extensions: IGalleryExtension[], local: ILocalExtension[], errorCode?: string, error?: any): TPromise<any> {
		extensions.forEach((gallery, index) => {
			const identifier = { id: getLocalExtensionIdFromGallery(gallery, gallery.version), uuid: gallery.identifier.uuid };
			if (errorCode) {
				this._onDidInstallExtension.fire({ identifier, gallery, error: errorCode });
			} else {
				this._onDidInstallExtension.fire({ identifier, gallery, local: local[index] });
			}
		});
		return error ? TPromise.wrapError(Array.isArray(error) ? this.joinErrors(error) : error) : TPromise.as(null);
	}

	private filterDependenciesToInstall(extension: IGalleryExtension, dependencies: IGalleryExtension[]): TPromise<IGalleryExtension[]> {
		return this.getInstalled()
			.then(local => {
				return dependencies.filter(d => {
					if (extension.identifier.uuid === d.identifier.uuid) {
						return false;
					}
					const extensionId = getLocalExtensionIdFromGallery(d, d.version);
					return local.every(({ identifier }) => identifier.id !== extensionId);
				});
			});
	}

	private filterOutUninstalled(extensions: IGalleryExtension[]): TPromise<ILocalExtension[]> {
		return this.getInstalled()
			.then(installed => installed.filter(local => !!this.getGalleryExtensionForLocalExtension(extensions, local)));
	}

	private getGalleryExtensionForLocalExtension(galleryExtensions: IGalleryExtension[], localExtension: ILocalExtension): IGalleryExtension {
		const filtered = galleryExtensions.filter(galleryExtension => areSameExtensions(localExtension.identifier, { id: getLocalExtensionIdFromGallery(galleryExtension, galleryExtension.version), uuid: galleryExtension.identifier.uuid }));
		return filtered.length ? filtered[0] : null;
	}

<<<<<<< HEAD
	private installExtension({ zipPath, id, metadata, current }: InstallableExtension): TPromise<ILocalExtension> {
=======
	private downloadAndInstall(extension: IGalleryExtension): TPromise<ILocalExtension> {
		const id = getLocalExtensionIdFromGallery(extension, extension.version);
		const metadata = {
			id: extension.uuid,
			publisherId: extension.publisherId,
			publisherDisplayName: extension.publisherDisplayName,
		};

		return this.galleryService.download(extension)
			.then(zipPath => validateLocalExtension(zipPath).then(() => zipPath))
			.then(zipPath => this.installExtension(zipPath, id, metadata));
	}

	private installExtension(zipPath: string, id: string, metadata: IGalleryMetadata = null): TPromise<ILocalExtension> {
>>>>>>> 38589d41
		const extensionPath = path.join(this.extensionsPath, id);

		return pfs.rimraf(extensionPath).then(() => {
			return extract(zipPath, extensionPath, { sourcePath: 'extension', overwrite: true })
				.then(() => readManifest(extensionPath))
				.then(({ manifest }) => {
					return pfs.readdir(extensionPath).then(children => {
						const readme = children.filter(child => /^readme(\.txt|\.md|)$/i.test(child))[0];
						const readmeUrl = readme ? URI.file(path.join(extensionPath, readme)).toString() : null;
						const changelog = children.filter(child => /^changelog(\.txt|\.md|)$/i.test(child))[0];
						const changelogUrl = changelog ? URI.file(path.join(extensionPath, changelog)).toString() : null;
						const type = LocalExtensionType.User;
						const identifier = { id, uuid: metadata ? metadata.id : null };

						const local: ILocalExtension = { type, identifier, manifest, metadata, path: extensionPath, readmeUrl, changelogUrl };

						return this.saveMetadataForLocalExtension(local)
							.then(() => this.checkForRename(current, local))
							.then(() => local);
					});
				});
		});
	}

	uninstall(extension: ILocalExtension, force = false): TPromise<void> {
		return this.removeOutdatedExtensions()
			.then(() =>
				this.scanUserExtensions()
					.then(installed => {
						const promises = installed
							.filter(e => e.manifest.publisher === extension.manifest.publisher && e.manifest.name === extension.manifest.name)
							.map(e => this.checkForDependenciesAndUninstall(e, installed, force));
						return TPromise.join(promises).then(null, error => TPromise.wrapError(Array.isArray(error) ? this.joinErrors(error) : error));
					}))
			.then(() => { /* drop resolved value */ });
	}

	updateMetadata(local: ILocalExtension, metadata: IGalleryMetadata): TPromise<ILocalExtension> {
		local.metadata = metadata;
		return this.saveMetadataForLocalExtension(local);
	}

	private saveMetadataForLocalExtension(local: ILocalExtension): TPromise<ILocalExtension> {
		if (!local.metadata) {
			return TPromise.as(local);
		}
		const manifestPath = path.join(this.extensionsPath, local.identifier.id, 'package.json');
		return pfs.readFile(manifestPath, 'utf8')
			.then(raw => parseManifest(raw))
			.then(({ manifest }) => assign(manifest, { __metadata: local.metadata }))
			.then(manifest => pfs.writeFile(manifestPath, JSON.stringify(manifest, null, '\t')))
			.then(() => local);
	}

	private checkForRename(currentExtension: ILocalExtension, newExtension: ILocalExtension): TPromise<void> {
		// Check if the gallery id for current and new exensions are same, if not, remove the current one.
		if (currentExtension && getGalleryExtensionIdFromLocal(currentExtension) !== getGalleryExtensionIdFromLocal(newExtension)) {
			// return this.uninstallExtension(currentExtension.identifier);
			return this.setObsolete(currentExtension.identifier.id);
		}
		return TPromise.as(null);
	}

	private joinErrors(errors: (Error | string)[]): Error {
		if (errors.length === 1) {
			return errors[0] instanceof Error ? <Error>errors[0] : new Error(<string>errors[0]);
		}

		return errors.reduce<Error>((previousValue: Error, currentValue: Error | string) => {
			return new Error(`${previousValue.message}${previousValue.message ? ',' : ''}${currentValue instanceof Error ? currentValue.message : currentValue}`);
		}, new Error(''));
	}

	private checkForDependenciesAndUninstall(extension: ILocalExtension, installed: ILocalExtension[], force: boolean): TPromise<void> {
		return this.preUninstallExtension(extension)
			.then(() => this.hasDependencies(extension, installed) ? this.promptForDependenciesAndUninstall(extension, installed, force) : this.promptAndUninstall(extension, installed, force))
			.then(() => this.postUninstallExtension(extension),
			error => {
				this.postUninstallExtension(extension, INSTALL_ERROR_LOCAL);
				return TPromise.wrapError(error);
			});
	}

	private hasDependencies(extension: ILocalExtension, installed: ILocalExtension[]): boolean {
		if (extension.manifest.extensionDependencies && extension.manifest.extensionDependencies.length) {
			return installed.some(i => extension.manifest.extensionDependencies.indexOf(getGalleryExtensionIdFromLocal(i)) !== -1);
		}
		return false;
	}

	private promptForDependenciesAndUninstall(extension: ILocalExtension, installed: ILocalExtension[], force: boolean): TPromise<void> {
		if (force) {
			const dependencies = distinct(this.getDependenciesToUninstallRecursively(extension, installed, [])).filter(e => e !== extension);
			return this.uninstallWithDependencies(extension, dependencies, installed);
		}

		const message = nls.localize('uninstallDependeciesConfirmation', "Would you like to uninstall '{0}' only or its dependencies also?", extension.manifest.displayName || extension.manifest.name);
		const options = [
			nls.localize('uninstallOnly', "Only"),
			nls.localize('uninstallAll', "All"),
			nls.localize('cancel', "Cancel")
		];
		return this.choiceService.choose(Severity.Info, message, options, 2, true)
			.then<void>(value => {
				if (value === 0) {
					return this.uninstallWithDependencies(extension, [], installed);
				}
				if (value === 1) {
					const dependencies = distinct(this.getDependenciesToUninstallRecursively(extension, installed, [])).filter(e => e !== extension);
					return this.uninstallWithDependencies(extension, dependencies, installed);
				}
				return TPromise.wrapError(errors.canceled());
			}, error => TPromise.wrapError(errors.canceled()));
	}

	private promptAndUninstall(extension: ILocalExtension, installed: ILocalExtension[], force: boolean): TPromise<void> {
		if (force) {
			return this.uninstallWithDependencies(extension, [], installed);
		}

		const message = nls.localize('uninstallConfirmation', "Are you sure you want to uninstall '{0}'?", extension.manifest.displayName || extension.manifest.name);
		const options = [
			nls.localize('ok', "OK"),
			nls.localize('cancel', "Cancel")
		];
		return this.choiceService.choose(Severity.Info, message, options, 1, true)
			.then<void>(value => {
				if (value === 0) {
					return this.uninstallWithDependencies(extension, [], installed);
				}
				return TPromise.wrapError(errors.canceled());
			}, error => TPromise.wrapError(errors.canceled()));
	}

	private uninstallWithDependencies(extension: ILocalExtension, dependencies: ILocalExtension[], installed: ILocalExtension[]): TPromise<void> {
		const dependenciesToUninstall = this.filterDependents(extension, dependencies, installed);
		let dependents = this.getDependents(extension, installed).filter(dependent => extension !== dependent && dependenciesToUninstall.indexOf(dependent) === -1);
		if (dependents.length) {
			return TPromise.wrapError<void>(new Error(this.getDependentsErrorMessage(extension, dependents)));
		}
		return TPromise.join([this.uninstallExtension(extension.identifier), ...dependenciesToUninstall.map(d => this.doUninstall(d))]).then(() => null);
	}

	private getDependentsErrorMessage(extension: ILocalExtension, dependents: ILocalExtension[]): string {
		if (dependents.length === 1) {
			return nls.localize('singleDependentError', "Cannot uninstall extension '{0}'. Extension '{1}' depends on this.",
				extension.manifest.displayName || extension.manifest.name, dependents[0].manifest.displayName || dependents[0].manifest.name);
		}
		if (dependents.length === 2) {
			return nls.localize('twoDependentsError', "Cannot uninstall extension '{0}'. Extensions '{1}' and '{2}' depend on this.",
				extension.manifest.displayName || extension.manifest.name, dependents[0].manifest.displayName || dependents[0].manifest.name, dependents[1].manifest.displayName || dependents[1].manifest.name);
		}
		return nls.localize('multipleDependentsError', "Cannot uninstall extension '{0}'. Extensions '{1}', '{2}' and others depend on this.",
			extension.manifest.displayName || extension.manifest.name, dependents[0].manifest.displayName || dependents[0].manifest.name, dependents[1].manifest.displayName || dependents[1].manifest.name);
	}

	private getDependenciesToUninstallRecursively(extension: ILocalExtension, installed: ILocalExtension[], checked: ILocalExtension[]): ILocalExtension[] {
		if (checked.indexOf(extension) !== -1) {
			return [];
		}
		checked.push(extension);
		if (!extension.manifest.extensionDependencies || extension.manifest.extensionDependencies.length === 0) {
			return [];
		}
		const dependenciesToUninstall = installed.filter(i => extension.manifest.extensionDependencies.indexOf(getGalleryExtensionIdFromLocal(i)) !== -1);
		const depsOfDeps = [];
		for (const dep of dependenciesToUninstall) {
			depsOfDeps.push(...this.getDependenciesToUninstallRecursively(dep, installed, checked));
		}
		return [...dependenciesToUninstall, ...depsOfDeps];
	}

	private filterDependents(extension: ILocalExtension, dependencies: ILocalExtension[], installed: ILocalExtension[]): ILocalExtension[] {
		installed = installed.filter(i => i !== extension && i.manifest.extensionDependencies && i.manifest.extensionDependencies.length > 0);
		let result = dependencies.slice(0);
		for (let i = 0; i < dependencies.length; i++) {
			const dep = dependencies[i];
			const dependents = this.getDependents(dep, installed).filter(e => dependencies.indexOf(e) === -1);
			if (dependents.length) {
				result.splice(i - (dependencies.length - result.length), 1);
			}
		}
		return result;
	}

	private getDependents(extension: ILocalExtension, installed: ILocalExtension[]): ILocalExtension[] {
		return installed.filter(e => e.manifest.extensionDependencies && e.manifest.extensionDependencies.indexOf(getGalleryExtensionIdFromLocal(extension)) !== -1);
	}

	private doUninstall(extension: ILocalExtension): TPromise<void> {
		return this.preUninstallExtension(extension)
			.then(() => this.uninstallExtension(extension.identifier))
			.then(() => this.postUninstallExtension(extension),
			error => {
				this.postUninstallExtension(extension, INSTALL_ERROR_LOCAL);
				return TPromise.wrapError(error);
			});
	}

	private preUninstallExtension(extension: ILocalExtension): TPromise<void> {
		const extensionPath = path.join(this.extensionsPath, extension.identifier.id);
		return pfs.exists(extensionPath)
			.then(exists => exists ? null : TPromise.wrapError(new Error(nls.localize('notExists', "Could not find extension"))))
			.then(() => this._onUninstallExtension.fire(extension.identifier));
	}

	private uninstallExtension({ id }: IExtensionIdentifier): TPromise<void> {
		const extensionPath = path.join(this.extensionsPath, id);
		return this.setObsolete(id)
			.then(() => pfs.rimraf(extensionPath))
			.then(() => this.unsetObsolete(id));
	}

	private async postUninstallExtension(extension: ILocalExtension, error?: string): TPromise<void> {
		if (!error) {
			// only report if extension has a mapped gallery extension. UUID identifies the gallery extension.
			if (extension.identifier.uuid) {
				await this.galleryService.reportStatistic(extension.manifest.publisher, extension.manifest.name, extension.manifest.version, StatisticType.Uninstall);
			}
		}

		this._onDidUninstallExtension.fire({ identifier: extension.identifier, error });
	}

	getInstalled(type: LocalExtensionType = null): TPromise<ILocalExtension[]> {
		const promises = [];

		if (type === null || type === LocalExtensionType.System) {
			promises.push(this.scanSystemExtensions());
		}

		if (type === null || type === LocalExtensionType.User) {
			promises.push(this.scanUserExtensions());
		}

		return TPromise.join<ILocalExtension[]>(promises).then(flatten);
	}

	private scanSystemExtensions(): TPromise<ILocalExtension[]> {
		return this.scanExtensions(SystemExtensionsRoot, LocalExtensionType.System);
	}

	private scanUserExtensions(): TPromise<ILocalExtension[]> {
		return this.scanExtensions(this.extensionsPath, LocalExtensionType.User).then(extensions => {
			const byId = values(groupBy(extensions, p => getGalleryExtensionIdFromLocal(p)));
			return byId.map(p => p.sort((a, b) => semver.rcompare(a.manifest.version, b.manifest.version))[0]);
		});
	}

	private scanExtensions(root: string, type: LocalExtensionType): TPromise<ILocalExtension[]> {
		const limiter = new Limiter(10);

		return this.scanExtensionFolders(root)
			.then(extensionIds => TPromise.join(extensionIds.map(id => {
				const extensionPath = path.join(root, id);

				const each = () => pfs.readdir(extensionPath).then(children => {
					const readme = children.filter(child => /^readme(\.txt|\.md|)$/i.test(child))[0];
					const readmeUrl = readme ? URI.file(path.join(extensionPath, readme)).toString() : null;
					const changelog = children.filter(child => /^changelog(\.txt|\.md|)$/i.test(child))[0];
					const changelogUrl = changelog ? URI.file(path.join(extensionPath, changelog)).toString() : null;

					return readManifest(extensionPath)
						.then<ILocalExtension>(({ manifest, metadata }) => {
							if (manifest.extensionDependencies) {
								manifest.extensionDependencies = manifest.extensionDependencies.map(id => adoptToGalleryExtensionId(id));
							}
							const identifier = { id, uuid: metadata ? metadata.id : null };
							return { type, identifier, manifest, metadata, path: extensionPath, readmeUrl, changelogUrl };
						});
				}).then(null, () => null);

				return limiter.queue(each);
			})))
			.then(result => result.filter(a => !!a));
	}

	private scanExtensionFolders(root: string): TPromise<string[]> {
		return this.getObsoleteExtensions()
			.then(obsolete => pfs.readdir(root).then(extensions => extensions.filter(id => !obsolete[id])));
	}

	removeDeprecatedExtensions(): TPromise<any> {
		return TPromise.join([
			this.removeOutdatedExtensions(),
			this.removeObsoleteExtensions()
		]);
	}

	private removeOutdatedExtensions(): TPromise<any> {
		return this.getOutdatedExtensionIds()
			.then(extensionIds => this.removeExtensions(extensionIds));
	}

	private removeObsoleteExtensions(): TPromise<any> {
		return this.getObsoleteExtensions()
			.then(obsolete => Object.keys(obsolete))
			.then(extensionIds => this.removeExtensions(extensionIds));
	}

	private removeExtensions(extensionsIds: string[]): TPromise<any> {
		return TPromise.join(extensionsIds.map(id => {
			return pfs.rimraf(path.join(this.extensionsPath, id))
				.then(() => this.withObsoleteExtensions(obsolete => delete obsolete[id]));
		}));
	}

	private getOutdatedExtensionIds(): TPromise<string[]> {
		return this.scanExtensionFolders(this.extensionsPath)
			.then(folders => {
				const galleryFolders = folders
					.map(folder => (assign({ folder }, getIdAndVersionFromLocalExtensionId(folder))))
					.filter(({ id, version }) => !!id && !!version);

				const byId = values(groupBy(galleryFolders, p => p.id));

				return flatten(byId.map(p => p.sort((a, b) => semver.rcompare(a.version, b.version)).slice(1)))
					.map(a => a.folder);
			});
	}

	private isObsolete(id: string): TPromise<boolean> {
		return this.filterObsolete(id).then(obsolete => obsolete.length === 1);
	}

	private filterObsolete(...ids: string[]): TPromise<string[]> {
		return this.withObsoleteExtensions(allObsolete => {
			const obsolete = [];
			for (const id of ids) {
				if (!!allObsolete[id]) {
					obsolete.push(id);
				}
			}
			return obsolete;
		});
	}

	private setObsolete(id: string): TPromise<void> {
		return this.withObsoleteExtensions(obsolete => assign(obsolete, { [id]: true }));
	}

	private unsetObsolete(id: string): TPromise<void> {
		return this.withObsoleteExtensions<void>(obsolete => delete obsolete[id]);
	}

	private getObsoleteExtensions(): TPromise<{ [id: string]: boolean; }> {
		return this.withObsoleteExtensions(obsolete => obsolete);
	}

	private withObsoleteExtensions<T>(fn: (obsolete: { [id: string]: boolean; }) => T): TPromise<T> {
		return this.obsoleteFileLimiter.queue(() => {
			let result: T = null;
			return pfs.readFile(this.obsoletePath, 'utf8')
				.then(null, err => err.code === 'ENOENT' ? TPromise.as('{}') : TPromise.wrapError(err))
				.then<{ [id: string]: boolean }>(raw => { try { return JSON.parse(raw); } catch (e) { return {}; } })
				.then(obsolete => { result = fn(obsolete); return obsolete; })
				.then(obsolete => {
					if (Object.keys(obsolete).length === 0) {
						return pfs.rimraf(this.obsoletePath);
					} else {
						const raw = JSON.stringify(obsolete);
						return pfs.writeFile(this.obsoletePath, raw);
					}
				})
				.then(() => result);
		});
	}

	dispose() {
		this.disposables = dispose(this.disposables);
	}
}

export function getLocalExtensionIdFromGallery(extension: IGalleryExtension, version: string): string {
	return getLocalExtensionId(extension.identifier.id, version);
}

export function getLocalExtensionIdFromManifest(manifest: IExtensionManifest): string {
	return getLocalExtensionId(getGalleryExtensionId(manifest.publisher, manifest.name), manifest.version);
}

function getLocalExtensionId(id: string, version: string): string {
	return `${id}-${version}`;
}<|MERGE_RESOLUTION|>--- conflicted
+++ resolved
@@ -113,13 +113,8 @@
 	install(zipPath: string): TPromise<void> {
 		zipPath = path.resolve(zipPath);
 
-<<<<<<< HEAD
-		return validate(zipPath).then<void>(manifest => {
+		return validateLocalExtension(zipPath).then<void>(manifest => {
 			const identifier = { id: getLocalExtensionIdFromManifest(manifest) };
-=======
-		return validateLocalExtension(zipPath).then<void>(manifest => {
-			const id = getLocalExtensionIdFromManifest(manifest);
->>>>>>> 38589d41
 
 			return this.isObsolete(identifier.id).then(isObsolete => {
 				if (isObsolete) {
@@ -197,7 +192,7 @@
 			publisherDisplayName: extension.publisherDisplayName,
 		};
 		return this.galleryService.download(extension)
-			.then(zipPath => validate(zipPath).then(() => (<InstallableExtension>{ zipPath, id, metadata, current })));
+			.then(zipPath => validateLocalExtension(zipPath).then(() => (<InstallableExtension>{ zipPath, id, metadata, current })));
 	}
 
 	private rollback(extensions: IGalleryExtension[]): TPromise<void> {
@@ -248,24 +243,7 @@
 		return filtered.length ? filtered[0] : null;
 	}
 
-<<<<<<< HEAD
 	private installExtension({ zipPath, id, metadata, current }: InstallableExtension): TPromise<ILocalExtension> {
-=======
-	private downloadAndInstall(extension: IGalleryExtension): TPromise<ILocalExtension> {
-		const id = getLocalExtensionIdFromGallery(extension, extension.version);
-		const metadata = {
-			id: extension.uuid,
-			publisherId: extension.publisherId,
-			publisherDisplayName: extension.publisherDisplayName,
-		};
-
-		return this.galleryService.download(extension)
-			.then(zipPath => validateLocalExtension(zipPath).then(() => zipPath))
-			.then(zipPath => this.installExtension(zipPath, id, metadata));
-	}
-
-	private installExtension(zipPath: string, id: string, metadata: IGalleryMetadata = null): TPromise<ILocalExtension> {
->>>>>>> 38589d41
 		const extensionPath = path.join(this.extensionsPath, id);
 
 		return pfs.rimraf(extensionPath).then(() => {
