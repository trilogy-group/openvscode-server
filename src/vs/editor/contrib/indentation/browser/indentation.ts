--- conflicted
+++ resolved
@@ -463,13 +463,8 @@
 		}));
 	}
 
-<<<<<<< HEAD
 	public trigger(range: Range): void {
-		let selections = this.editor.getSelections();
-=======
-	private trigger(range: Range): void {
 		const selections = this.editor.getSelections();
->>>>>>> 71b996ef
 		if (selections === null || selections.length > 1) {
 			return;
 		}
